--- conflicted
+++ resolved
@@ -3,29 +3,17 @@
 
 {%- block css %}
     {{ super() }}
-<<<<<<< HEAD
-    {%- if 'custom-css' in meta %}{# Allow custom css style import for specific pages #}
+    {%- if 'custom-css' in meta %} {# Allow custom css style import for specific pages #}
         {%- set css_files = meta['custom-css'].split(',') %}
         {%- for css_file in css_files %}
             {%- set link = '_static/css/' + css_file %}
-=======
-    {% if 'custom-css' in meta %} {# Allow custom css style import for specific pages #}
-        {% set css_files = meta['custom-css'].split(',') %}
-        {% for css_file in css_files %}
-            {% set link = '_static/css/' + css_file %}
->>>>>>> fc1015b9
             <link rel="stylesheet" href="{{ pathto(link, 1) }}" type="text/css"/>
         {%- endfor %}
     {%- endif %}
 {%- endblock %}
 
-<<<<<<< HEAD
 {%- block scripts %}
-    {%- if 'custom-js' in meta %}{# Allow custom js import for specific pages #}
-=======
-{% block scripts %}
-    {% if 'custom-js' in meta %} {# Allow custom js import for specific pages #}
->>>>>>> fc1015b9
+    {%- if 'custom-js' in meta %} {# Allow custom js import for specific pages #}
         {# Before the custom files using React & Immutable (accounting mementos) #}
         <script src="https://cdnjs.cloudflare.com/ajax/libs/immutable/3.8.2/immutable.min.js"
             integrity="sha512-myCdDiGJRYrvRb/VuJ67ljifYTJdc1jdEvL4c4ftX9o3N6EAnmD83c/7l2/91RCINZ7c8w21tiXDT7RDFjdc3g=="
@@ -113,24 +101,15 @@
                 {%- include "layout_templates/homepage.html" %}
             {%- else %}
                 <article id="o_content" class="doc-body">
-<<<<<<< HEAD
                     <div role="main">{# Beacon used by the Sphinx search to know where to look for a string #}
                         {%- block body %} {%- endblock %}
                     </div>
                     {%- if github_link and pagename != 'search' %}
-                        <a href="{{ github_link(mode='edit') }}" class="o_git_link d-none d-lg-inline-block"><i class="i-edit"></i> Edit on GitHub</a>
-                    {%- endif %}
-=======
-                    <div role="main"> {# Beacon used by the Sphinx search to know where to look for a string #}
-                        {% block body %} {% endblock %}
-                    </div>
-                    {% if github_link and pagename != 'search' %}
                         <a href="{{ github_link(mode='edit') }}"
                            class="o_git_link d-none d-lg-inline-block">
                             <i class="i-edit"></i> Edit on GitHub
                         </a>
-                    {% endif %}
->>>>>>> fc1015b9
+                    {%- endif %}
                 </article>
             {%- endif %}
         </main>
