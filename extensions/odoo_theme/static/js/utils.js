--- conflicted
+++ resolved
@@ -1,9 +1,5 @@
-<<<<<<< HEAD
-let tocEntryListId = 0;  // Used to generate IDs of toc entry lists for both the menu and page TOC
+let tocEntryListId = 0; // Used to generate IDs of toc entry lists for both the menu and page TOC
 
-=======
-let tocEntryListId = 0; // Used to generate IDs of toc entry lists for both the menu and page TOC
->>>>>>> 4ec450d6
 /**
  * Update the provided TOC to allow collapsing its entries with Bootstrap's accordion.
  *
