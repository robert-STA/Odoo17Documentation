<div id="o_content">
    <section class="o_content_fw_banner row">
        <div class="col-lg-6">
            <h1 class="text-white">{{ _("Odoo Documentation") }}</h1>
            <p class="text-white">{{ _("The comprehensive guide for Odoo users. Easily find the tutorial and helpful tips that suit your needs.") }}</p>
            <div class="mt-3">
                <a href="https://odoo.com/trial" class="btn btn-primary mb-2">{{ _("Try Odoo for FREE") }}</a>
            </div>
        </div>
    </section>
    <section>
        <div class="row gx-lg-5">
            <div class="col-lg-6">
                <h2><i class="i-doc-apps d-lg-none me-2"></i>{{ _("Applications") }}</h2>
                <p class="text-muted">{{ _("Master any app thanks to their end-user guides. Our wide array of functional workflows and processes are designed to help you unleash Odoo's potential.") }}</p>
                <h5 class="text-muted pt-3 text-uppercase fw_semibold">{{ _("Top Links") }}</h5>
                <ul class="list-unstyled">
                    <li>
<<<<<<< HEAD
                        <a href="{{ pathto('applications/finance/accounting/overview/main_concepts/in_odoo') }}" class="stretched-link">
                            The Accounting behind Odoo
                        </a>
                    </li>
                    <li>
                        <a href="{{ pathto('applications/inventory_and_mrp/inventory/overview/process/initial_stock') }}" class="stretched-link">
                            Set your Initial Stock
                        </a>
                    </li>
                    <li>
                        <a href="{{ pathto('applications/general/base_import/import_faq') }}" class="stretched-link">
                            Import data into Odoo
                        </a>
                    </li>
                    <li>
                        <a href="{{ pathto('applications/productivity/discuss/overview/get_started') }}" class="stretched-link">
                            Get Started with Discuss
=======
                        <a href="{{ pathto('applications/finance/accounting/overview/main_concepts/intro') }}" class="stretched-link">
                            {{ _("Introduction to Odoo Accounting") }}
                        </a>
                    </li>
                    <li>
                        <a href="{{ pathto('applications/inventory_and_mrp/inventory/overview/concepts/double-entry') }}" class="stretched-link">
                            {{ _("Introduction to Inventory Management") }}
                        </a>
                    </li>
                    <li>
                        <a href="{{ pathto('applications/general/base_import/import_faq') }}" class="stretched-link">{{ _("Import data into Odoo") }}
                        </a>
                    </li>
                    <li>
                        <a href="{{ pathto('applications/productivity/discuss/email_servers') }}" class="stretched-link">
                            {{ _("Use my mail server to send and receive emails in Odoo") }}
>>>>>>> cafa11ac
                        </a>
                    </li>
                </ul>
            </div>
            <div class="col-lg-6">
                <h2 class="border-top pt-4 pt-lg-0"><i class="i-doc-admin d-lg-none me-2"></i>{{ _("Administration") }}</h2>
                <p class="text-muted">{{ _("Easily setup your first Odoo installation. From downloads to day-to-day database administration, the dedicated tutorials have got you covered.") }}</p>
                <h5 class="text-muted pt-3 text-uppercase fw_semibold">{{ _("Top Links") }}</h5>
                <ul class="list-unstyled">
                    <li>
                        <a href=" {{ pathto('administration/install') }} " class="stretched-link">
                            {{ _("Installing Odoo") }}
                        </a>
                    </li>
                    <li>
                        <a href="{{ pathto('administration/deployment/deploy') }}" class="stretched-link">
                            {{ _("Deploying Odoo") }}
                        </a>
                    </li>
                    <li>
                        <a href="{{ pathto('administration/update') }}" class="stretched-link">
                            {{ _("Updating Odoo") }}
                        </a>
                    </li>
                    <li>
                        <a href="{{ pathto('administration/odoo_sh/overview/introduction') }}" class="stretched-link">
                            {{ _("Introduction to Odoo.sh") }}
                        </a>
                    </li>
                </ul>
            </div>
        </div>
        <div class="row gx-lg-5">
            <div class="col-lg-6">
                <h2 class="border-top pt-4"><i class="i-doc-dev d-lg-none me-2"></i>{{ _("Developer") }}</h2>
                <p class="text-muted">{{ _("Learn to develop in Odoo by reading the framework references and programmer tutorials.") }}</p>
                <h5 class="text-muted pt-3 text-uppercase fw_semibold">{{ _("Top Links") }}</h5>
                <ul class="list-unstyled">
                    <li>
                        <a href="{{ pathto('developer/reference/orm') }}" class="stretched-link">
                            {{ _("ORM API") }}
                        </a>
                    </li>
                    <li>
                        <a href="{{ pathto('developer/howtos/backend') }}" class="stretched-link">
                            {{ _("Building a Module") }}
                        </a>
                    </li>
                    <li>
                        <a href="{{ pathto('developer/webservices/odoo') }}" class="stretched-link">
                            {{ _("External API") }}
                        </a>
                    </li>
                    <li>
                        <a href="{{ pathto('developer/reference/cmdline') }}" class="stretched-link">
                            {{ _("Command-line interface") }}
                        </a>
                    </li>
                </ul>
            </div>
            <div class="col-lg-6">
                <h2 class="border-top pt-4"><i class="i-doc-services d-lg-none me-2"></i>{{ _("Services") }}</h2>
                <p class="text-muted">{{ _("Find out how to open a support ticket should you need to contact a Customer Service Representative.") }}</p>
                <h5 class="text-muted pt-3 text-uppercase fw_semibold">{{ _("Top Links") }}</h5>
                <ul class="list-unstyled">
                    <li>
                        <a href="{{ pathto('services/support/where_can_i_get_support') }}" class="stretched-link">
                            {{ _("Where to find help?") }}
                        </a>
                    </li>
                    <li>
                        <a href="{{ pathto('services/support/supported_versions') }}" class="stretched-link">
                            {{ _("Supported versions") }}
                        </a>
                    </li>
                    <li>
                        <a href="{{ pathto('legal') }}" class="stretched-link">
                            {{ _("Legal") }}
                        </a>
                    </li>
                </ul>
            </div>
        </div>
        <div class="row gx-lg-5">
            <div class="col-lg-6">
                <h2 class="border-top pt-4"><i class="i-doc-contribute d-lg-none me-2"></i>{{ _("Contributing") }}</h2>
                <p class="text-muted">{{ _("You want to contribute to Odoo but don't know where to start? The tutorials and guidelines are there to help you make Odoo even better.") }}</p>
                <h5 class="text-muted pt-3 text-uppercase fw_semibold">{{ _("Top Links") }}</h5>
                <ul class="list-unstyled">
                    <li>
                        <a href="{{ pathto('contributing/documentation') }}" class="stretched-link">
                            {{ _("Write documentation") }}
                        </a>
                    </li>
                    <li>
                        <a href="{{ pathto('contributing/documentation/content_guidelines') }}" class="stretched-link">
                            {{ _("Content guidelines") }}
                        </a>
                    </li>
                </ul>
            </div>
        </div>
    </section>
    {# If changelog exists import it here}
        {% include "layout_templates/changelog.html" %}
    {#}
</div><|MERGE_RESOLUTION|>--- conflicted
+++ resolved
@@ -16,42 +16,23 @@
                 <h5 class="text-muted pt-3 text-uppercase fw_semibold">{{ _("Top Links") }}</h5>
                 <ul class="list-unstyled">
                     <li>
-<<<<<<< HEAD
                         <a href="{{ pathto('applications/finance/accounting/overview/main_concepts/in_odoo') }}" class="stretched-link">
-                            The Accounting behind Odoo
+                            {{ _("The Accounting behind Odoo") }}
                         </a>
                     </li>
                     <li>
                         <a href="{{ pathto('applications/inventory_and_mrp/inventory/overview/process/initial_stock') }}" class="stretched-link">
-                            Set your Initial Stock
+                            {{ _("Set your Initial Stock") }}
                         </a>
                     </li>
                     <li>
                         <a href="{{ pathto('applications/general/base_import/import_faq') }}" class="stretched-link">
-                            Import data into Odoo
+                            {{ _("Import data into Odoo") }}
                         </a>
                     </li>
                     <li>
                         <a href="{{ pathto('applications/productivity/discuss/overview/get_started') }}" class="stretched-link">
-                            Get Started with Discuss
-=======
-                        <a href="{{ pathto('applications/finance/accounting/overview/main_concepts/intro') }}" class="stretched-link">
-                            {{ _("Introduction to Odoo Accounting") }}
-                        </a>
-                    </li>
-                    <li>
-                        <a href="{{ pathto('applications/inventory_and_mrp/inventory/overview/concepts/double-entry') }}" class="stretched-link">
-                            {{ _("Introduction to Inventory Management") }}
-                        </a>
-                    </li>
-                    <li>
-                        <a href="{{ pathto('applications/general/base_import/import_faq') }}" class="stretched-link">{{ _("Import data into Odoo") }}
-                        </a>
-                    </li>
-                    <li>
-                        <a href="{{ pathto('applications/productivity/discuss/email_servers') }}" class="stretched-link">
-                            {{ _("Use my mail server to send and receive emails in Odoo") }}
->>>>>>> cafa11ac
+                            {{ _("Get Started with Discuss") }}
                         </a>
                     </li>
                 </ul>
