<div id="o_content">
<<<<<<< HEAD
    <section class="o_content_fw_banner row">
        <div class="col-lg-6">
            <h1 class="text-white">{{ _("Odoo Documentation") }}</h1>
            <p class="text-white">{{ _("The comprehensive guide for Odoo users. Easily find the tutorial and helpful tips that suit your needs.") }}</p>
            <div class="mt-3">
                <a href="https://odoo.com/trial" class="btn btn-primary mb-2 o-hidden-ios">{{ _("Try Odoo for FREE") }}</a>
            </div>
        </div>
=======
    <section class="o_content_fw_banner">
        <h1 class="text-white">{{ _("Odoo Documentation") }}</h1>
>>>>>>> 16418c02
    </section>
    <section>
        <div class="row gx-lg-5">
            <div class="col-lg-6">
                <h2><a href="{{ pathto('applications') }}">{{ _("User Docs") }}</a></h2>
                <p class="text-muted">{{ _("Discover our guide to help you use and configure the platform, by applications.") }}</p>
                <h5 class="text-muted pt-3 text-uppercase fw_semibold">{{ _("Top Apps") }}</h5>
                <ul class="list-unstyled">
                    <li>
                        <a href="{{ pathto('applications/finance/accounting') }}" class="stretched-link">
                            {{ _("Accounting") }}
                        </a>
                    </li>
                    <li>
<<<<<<< HEAD
                        <a href="{{ pathto('applications/inventory_and_mrp/inventory/management/replenishment_strategies/virtual_warehouses') }}" class="stretched-link">
                            {{ _("Resupply from another Warehouse") }}
=======
                        <a href="{{ pathto('applications/inventory_and_mrp/inventory') }}" class="stretched-link">
                            {{ _("Inventory") }}
>>>>>>> 16418c02
                        </a>
                    </li>
                    <li>
                        <a href="{{ pathto('applications/inventory_and_mrp/manufacturing') }}" class="stretched-link">
                            {{ _("Manufacturing") }}
                        </a>
                    </li>
                    <li>
                        <a href="{{ pathto('applications/sales/point_of_sale') }}" class="stretched-link">
                            {{ _("Point of Sale") }}
                        </a>
                    </li>
                </ul>
            </div>
            <div class="col-lg-6">
                <h2 class="border-top pt-4 pt-lg-0"><a href="{{ pathto('administration') }}">{{ _("Install and Maintain") }}</a></h2>
                <p class="text-muted">{{ _("Learn how to install, deploy and upgrade Odoo on premise or on Odoo.sh.") }}</p>
                <h5 class="text-muted pt-3 text-uppercase fw_semibold">{{ _("Top Links") }}</h5>
                <ul class="list-unstyled">
                    <li>
                        <a href=" {{ pathto('administration/deployment/install') }} " class="stretched-link">
                            {{ _("Installing Odoo") }}
                        </a>
                    </li>
                    <li>
                        <a href="{{ pathto('administration/deployment/deploy') }}" class="stretched-link">
                            {{ _("System configuration") }}
                        </a>
                    </li>
                    <li>
                        <a href="{{ pathto('administration/maintain/update') }}" class="stretched-link">
                            {{ _("Bugfix updates") }}
                        </a>
                    </li>
                    <li>
                        <a href="{{ pathto('administration/odoo_sh/overview/introduction') }}" class="stretched-link">
                            {{ _("Odoo.sh: The Odoo Cloud Platform") }}
                        </a>
                    </li>
                </ul>
            </div>
        </div>
        <div class="row gx-lg-5">
            <div class="col-lg-6">
                <h2 class="border-top pt-4"><a href="{{ pathto('developer') }}">{{ _("Developer") }}</a></h2>
                <p class="text-muted">{{ _("Learn to develop in Odoo by reading the framework references and programmer tutorials.") }}</p>
                <h5 class="text-muted pt-3 text-uppercase fw_semibold">{{ _("Top Links") }}</h5>
                <ul class="list-unstyled">
                    <li>
                        <a href="{{ pathto('developer/howtos/backend') }}" class="stretched-link">
                            {{ _("Tutorial: Building a Module") }}
                        </a>
                    </li>
                    <li>
                        <a href="{{ pathto('developer/reference/addons/orm') }}" class="stretched-link">
                            {{ _("ORM") }}
                        </a>
                    </li>
                    <li>
                        <a href="{{ pathto('developer/reference/addons/views') }}" class="stretched-link">
                            {{ _("Regular Views") }}
                        </a>
                    </li>
                    <li>
                        <a href="{{ pathto('developer/reference/javascript/qweb') }}" class="stretched-link">
                            {{ _("QWeb Views") }}
                        </a>
                    </li>
                    <li>
                        <a href="{{ pathto('developer/misc/api/odoo') }}" class="stretched-link">
                            {{ _("External API") }}
                        </a>
                    </li>
                </ul>
            </div>
            <div class="col-lg-6">
                <h2 class="border-top pt-4"><a href="{{ pathto('contributing') }}">{{ _("Contributing") }}</a></h2>
                <p class="text-muted">{{ _("You want to contribute to Odoo but don't know where to start? The tutorials and guidelines are there to help you make Odoo even better.") }}</p>
                <h5 class="text-muted pt-3 text-uppercase fw_semibold">{{ _("Top Links") }}</h5>
                <ul class="list-unstyled">
                    <li>
                        <a href="{{ pathto('contributing/documentation') }}" class="stretched-link">
                            {{ _("Write documentation") }}
                        </a>
                    </li>
                    <li>
                        <a href="{{ pathto('contributing/documentation/content_guidelines') }}" class="stretched-link">
                            {{ _("Content guidelines") }}
                        </a>
                    </li>
                </ul>
            </div>
        </div>
    </section>
    {# If changelog exists import it here}
        {% include "layout_templates/changelog.html" %}
    {#}
</div><|MERGE_RESOLUTION|>--- conflicted
+++ resolved
@@ -1,17 +1,6 @@
 <div id="o_content">
-<<<<<<< HEAD
-    <section class="o_content_fw_banner row">
-        <div class="col-lg-6">
-            <h1 class="text-white">{{ _("Odoo Documentation") }}</h1>
-            <p class="text-white">{{ _("The comprehensive guide for Odoo users. Easily find the tutorial and helpful tips that suit your needs.") }}</p>
-            <div class="mt-3">
-                <a href="https://odoo.com/trial" class="btn btn-primary mb-2 o-hidden-ios">{{ _("Try Odoo for FREE") }}</a>
-            </div>
-        </div>
-=======
     <section class="o_content_fw_banner">
         <h1 class="text-white">{{ _("Odoo Documentation") }}</h1>
->>>>>>> 16418c02
     </section>
     <section>
         <div class="row gx-lg-5">
@@ -26,13 +15,8 @@
                         </a>
                     </li>
                     <li>
-<<<<<<< HEAD
-                        <a href="{{ pathto('applications/inventory_and_mrp/inventory/management/replenishment_strategies/virtual_warehouses') }}" class="stretched-link">
-                            {{ _("Resupply from another Warehouse") }}
-=======
                         <a href="{{ pathto('applications/inventory_and_mrp/inventory') }}" class="stretched-link">
                             {{ _("Inventory") }}
->>>>>>> 16418c02
                         </a>
                     </li>
                     <li>
@@ -82,8 +66,8 @@
                 <h5 class="text-muted pt-3 text-uppercase fw_semibold">{{ _("Top Links") }}</h5>
                 <ul class="list-unstyled">
                     <li>
-                        <a href="{{ pathto('developer/howtos/backend') }}" class="stretched-link">
-                            {{ _("Tutorial: Building a Module") }}
+                        <a href="{{ pathto('developer/howtos/rdtraining') }}" class="stretched-link">
+                            {{ _("Tutorial: Getting started") }}
                         </a>
                     </li>
                     <li>
