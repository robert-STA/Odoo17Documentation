# -*- coding: utf-8 -*-

from . import pygments_override
from . import switcher
from . import translator

import sphinx.environment
try:
    from sphinx.environment.adapters import toctree
except ImportError:
    toctree = None

import sphinx.builders.html
from docutils import nodes
def setup(app):
    if hasattr(app, 'set_translator'):
        app.set_translator('html', translator.BootstrapTranslator)
    else:
        if getattr(app.config, 'html_translator_class', None):
            app.warn("Overriding the explicitly set  html_translator_class setting",
                     location="odoo extension")
        app.config.html_translator_class = 'odoo.translator.BootstrapTranslator'

    switcher.setup(app)
    app.add_config_value('odoo_cover_default', None, 'env')
    app.add_config_value('odoo_cover_external', {}, 'env')
    app.add_config_value('odoo_cover_default_external', lambda conf: conf.odoo_cover_default, 'env')
    app.connect('html-page-context', update_meta)

def update_meta(app, pagename, templatename, context, doctree):
<<<<<<< HEAD
    meta = context.setdefault('meta', {})
=======
    if not context.get('meta'):  # context['meta'] can be None
        context['meta'] = {}
    meta = context.setdefault('meta', {})  # we want {} by default
>>>>>>> 86788761
    meta.setdefault('banner', app.config.odoo_cover_default)

def navbarify(node, navbar=None):
    """
    :param node: toctree node to navbarify
    :param navbar: Whether this toctree is a 'main' navbar, a 'side' navbar or
                   not a navbar at all
    """
    if navbar == 'main':
        # add classes to just toplevel
        node['classes'].extend(['nav', 'navbar-nav', 'navbar-right'])
        for list_item in node.children:
            # bullet_list
            #     list_item
            #         compact_paragraph
            #             reference
            #         bullet_list
            #             list_item
            #                 compact_paragraph
            #                     reference
            # no bullet_list.list_item -> don't dropdownify
            if len(list_item.children) < 2 or not list_item.children[1].children:
                continue

            list_item['classes'].append('dropdown')
            # list_item.compact_paragraph.reference
            link = list_item.children[0].children[0]
            link['classes'].append('dropdown-toggle')
            link.attributes['data-toggle'] = 'dropdown'
            # list_item.bullet_list
            list_item.children[1]['classes'].append('dropdown-menu')
    elif navbar is None:
        for n in node.traverse(nodes.reference):
            # list_item
            #   compact_paragraph
            #       reference <- starting point
            #   bullet_list
            #       list_item+
            # if the current list item (GP of current node) has bullet list
            # children, unref it
            list_item = n.parent.parent
            # only has a reference -> ignore
            if len(list_item.children) < 2:
                continue
            # no subrefs -> ignore
            if not list_item.children[1].children:
                continue
            # otherwise replace reference node by an inline (so it can still be styled)
            para = n.parent
            para.remove(n)
            para.append(nodes.inline('', '', *n.children))


def resolve_content_toctree(
        environment, docname, builder, toctree, prune=True, maxdepth=0,
        titles_only=False, collapse=False, includehidden=False):
    """Alternative toctree resolution for main content: don't resolve the
    toctree, just handle it as a normal node, in the translator
    """
    return toctree

class monkey(object):
    def __init__(self, obj):
        self.obj = obj
    def __call__(self, fn):
        name = fn.__name__
        old = getattr(self.obj, name)
        setattr(self.obj, name, lambda self_, *args, **kwargs: \
                fn(old, self_, *args, **kwargs))
if toctree:
    # 1.6 and above use a new toctree adapter object for processing rather
    # than functions on the BuildEnv & al
    @monkey(toctree.TocTree)
    def resolve(old_resolve, tree, docname, *args, **kwargs):
        if docname == tree.env.config.master_doc:
            return resolve_content_toctree(tree.env, docname, *args, **kwargs)
        toc = old_resolve(tree, docname, *args, **kwargs)
        if toc is None:
            return None

        navbarify(toc[0], navbar=kwargs.pop('navbar', None))
        return toc


@monkey(sphinx.environment.BuildEnvironment)
def resolve_toctree(old_resolve, self, docname, *args, **kwargs):
    """ If navbar, bootstrapify TOC to yield a navbar

    """
    navbar = kwargs.pop('navbar', None)
    if docname == self.config.master_doc and not navbar:
        return resolve_content_toctree(self, docname, *args, **kwargs)
    toc = old_resolve(self, docname, *args, **kwargs)
    if toc is None:
        return None

    navbarify(toc[0], navbar=navbar)
    return toc

@monkey(sphinx.builders.html.StandaloneHTMLBuilder)
def render_partial(old_partial, self, node):
    if isinstance(node, nodes.bullet_list) and node.children:
        # side nav?
        # remove single top-level item
        # bullet_list/0(list_item)/1(bullet_list)
        level1 = node.children[0].children
        if len(level1) > 1:
            node = level1[1]
            node['classes'].extend(['list-group', 'nav', 'text-left'])
            for n in node.traverse():
                if isinstance(n, nodes.list_item):
                    n['classes'].append('list-group-item')
                elif isinstance(n, nodes.reference):
                    n['classes'].append('ripple')
        else:
            node.clear()
    return old_partial(self, node)<|MERGE_RESOLUTION|>--- conflicted
+++ resolved
@@ -28,13 +28,9 @@
     app.connect('html-page-context', update_meta)
 
 def update_meta(app, pagename, templatename, context, doctree):
-<<<<<<< HEAD
-    meta = context.setdefault('meta', {})
-=======
     if not context.get('meta'):  # context['meta'] can be None
         context['meta'] = {}
     meta = context.setdefault('meta', {})  # we want {} by default
->>>>>>> 86788761
     meta.setdefault('banner', app.config.odoo_cover_default)
 
 def navbarify(node, navbar=None):
