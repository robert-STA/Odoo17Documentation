--- conflicted
+++ resolved
@@ -26,12 +26,8 @@
 
 # Redirections introduced in 11.0 :
 
-<<<<<<< HEAD
-
+contributing/documentation/guidelines.rst contributing/documentation/rst_guidelines.rst  # guidelines --> rst_guidelines
 
 # Redirections introduced in 12.0 :
 
-support/user_doc.rst contributing/documentation/introduction_guide.rst  # removed in forward-port of #544 (b109c3af)
-=======
-contributing/documentation/guidelines.rst contributing/documentation/rst_guidelines.rst             # guidelines --> rst_guidelines
->>>>>>> 4c6d0e4b
+support/user_doc.rst contributing/documentation/introduction_guide.rst  # removed in forward-port of #544 (b109c3af)