--- conflicted
+++ resolved
@@ -34,178 +34,6 @@
 
 # Redirections introduced in 13.0 :
 
-<<<<<<< HEAD
-sales/sale_amazon.rst sales/amazon_connector.rst                # sale_amazon -> amazon_connector (#524)
-sales/sale_amazon/apply.rst sales/amazon_connector/apply.rst    # sale_amazon/* -> amazon_connector/* (#524)
-sales/sale_amazon/setup.rst sales/amazon_connector/setup.rst    # sale_amazon/* -> amazon_connector/* (#524)
-sales/sale_amazon/manage.rst sales/amazon_connector/manage.rst  # sale_amazon/* -> amazon_connector/* (#524)
-sales/amazon_connector/apply.rst sales/amazon_connector/update.rst # (#728)
-sales/sale_ebay.rst sales/ebay_connector.rst                    # sale_ebay -> ebay_connector (#524)
-sales/ebay/setup.rst sales/ebay_connector/setup.rst             # ebay/* moved to ebay_connector/* (#524)
-sales/ebay/manage.rst sales/ebay_connector/manage.rst           # ebay/* moved to ebay_connector/* (#524)
-sales/send_quotations/optional_items.rst sales/send_quotations/optional_products.rst  # (#533)
-
-accounting/localizations/nederlands.rst accounting/localizations/netherlands.rst  # (#514)
-accounting/receivables/customer_invoices/refund.rst accounting/receivables/customer_invoices/credit_notes.rst     # refund --> credit_notes (#475)
-accounting/receivables/customer_payments/payment_sepa.rst accounting/receivables/customer_payments/batch_sdd.rst  # payment_sepa --> batch_sdd (#475)
-accounting/bank/feeds/synchronize.rst accounting/bank/feeds/bank_synchronization.rst                              # synchronize --> bank_synchronization (#535)
-accounting/others/adviser/assets.rst accounting/payables/supplier_bills/assets.rst                                # others/adviser/* --> payables/supplier_bills/* (#541)
-accounting/others/configuration/account_type.rst accounting/overview/getting_started/chart_of_accounts.rst        # others/configuration/account_type --> overview/getting_started/chart_of_accounts (#554)
-accounting/bank/feeds/manual.rst accounting/bank/feeds/bank_statements.rst                                        # manual --> bank_statements [merged] (#569)
-accounting/bank/feeds/coda.rst accounting/bank/feeds/bank_statements.rst                                          # coda --> bank_statements [merged] (#569)
-accounting/bank/feeds/ofx.rst accounting/bank/feeds/bank_statements.rst                                           # ofx --> bank_statements [merged] (#569)
-accounting/bank/feeds/qif.rst accounting/bank/feeds/bank_statements.rst                                           # qif --> bank_statements [merged] (#569)
-accounting/receivables/customer_invoices/installment_plans.rst accounting/receivables/customer_invoices/payment_terms.rst # installment_plans --> payment_terms [merged] (#573)
-accounting/others/adviser/fiscalyear.rst accounting/taxation/fiscal_year/close_fiscal_year.rst                   # others/adviser/fiscalyear --> taxation/fiscal_year/close_fiscal_year (#575)
-accounting/others/configuration/fiscal_year.rst accounting/taxation/fiscal_year/fiscal_year.rst                  # others/configuration/* --> taxation/fiscal_year/* (#575)
-accounting/others/taxes.rst accounting/taxation/taxes.rst                                                        # others/* --> taxation/* (#575)
-accounting/others/taxes/B2B_B2C.rst accounting/taxation/taxes/B2B_B2C.rst                                        # others/* --> taxation/* (#575)
-accounting/others/taxes/application.rst accounting/taxation/taxes/application.rst                                # others/* --> taxation/* (#575)
-accounting/others/taxes/cash_basis_taxes.rst accounting/taxation/taxes/cash_basis_taxes.rst                      # others/* --> taxation/* (#575)
-accounting/others/taxes/create.rst accounting/taxation/taxes/create.rst                                          # others/* --> taxation/* (#575)
-accounting/others/taxes/default_taxes.rst accounting/taxation/taxes/default_taxes.rst                            # others/* --> taxation/* (#575)
-accounting/others/taxes/retention.rst accounting/taxation/taxes/retention.rst                                    # others/* --> taxation/* (#575)
-accounting/others/taxes/tax_included.rst accounting/taxation/taxes/tax_included.rst                              # others/* --> taxation/* (#575)
-accounting/others/taxes/taxcloud.rst accounting/taxation/taxes/taxcloud.rst                                      # others/* --> taxation/* (#575)
-accounting/payables/misc/employee_expense.rst expense/expense.rst                                                 # accounting/payables/misc/employee_expense --> expense/expense [merged]
-accounting/others/reporting/customize.rst accounting/reporting/overview/customize.rst                             # others/reporting/* --> reporting/overview/*
-accounting/others/reporting/main_reports.rst accounting/reporting/overview/main_reports.rst                       # others/reporting/* --> reporting/overview/*
-accounting/fiscality/taxes/tax_returns.rst accounting/reporting/declarations/tax_returns.rst                      # fiscality/taxes/* --> reporting/declarations/*
-accounting/bank/setup/create_bank_account.rst accounting/bank/setup/bank_accounts.rst                             # create_bank_account -> bank_accounts
-accounting/localizations.rst accounting/fiscal_localizations/localizations.rst                                    # localizations --> fiscal_localizations/localizations
-accounting/localizations/argentina.rst accounting/fiscal_localizations/localizations/argentina.rst                # localizations/* --> fiscal_localizations/localizations/*
-accounting/localizations/colombia.rst accounting/fiscal_localizations/localizations/colombia.rst                  # localizations/* --> fiscal_localizations/localizations/*
-accounting/localizations/colombia_ES.rst accounting/fiscal_localizations/localizations/colombia_ES.rst            # localizations/* --> fiscal_localizations/localizations/*
-accounting/localizations/france.rst accounting/fiscal_localizations/localizations/france.rst                      # localizations/* --> fiscal_localizations/localizations/*
-accounting/localizations/germany.rst accounting/fiscal_localizations/localizations/germany.rst                    # localizations/* --> fiscal_localizations/localizations/*
-accounting/localizations/italy_IT.rst accounting/fiscal_localizations/localizations/italy_IT.rst                  # localizations/* --> fiscal_localizations/localizations/*
-accounting/localizations/mexico.rst accounting/fiscal_localizations/localizations/mexico.rst                      # localizations/* --> fiscal_localizations/localizations/*
-accounting/localizations/netherlands.rst accounting/fiscal_localizations/localizations/netherlands.rst            # localizations/* --> fiscal_localizations/localizations/*
-accounting/localizations/spain.rst accounting/fiscal_localizations/localizations/spain.rst                        # localizations/* --> fiscal_localizations/localizations/*
-accounting/localizations/switzerland.rst accounting/fiscal_localizations/localizations/switzerland.rst            # localizations/* --> fiscal_localizations/localizations/*
-accounting/payables/supplier_bills/bills_or_receipts.rst accounting/payables/supplier_bills/purchase_receipts.rst # bills_or_receipts.rst -> purchase_receipts.rst
-accounting/bank/reconciliation/configure.rst accounting/bank/reconciliation/reconciliation_models.rst             # configure -> reconciliation_models (#613)
-accounting/receivables/customer_payments/credit_cards.rst accounting/receivables/customer_payments/online_payment.rst # credit_cards -> online_payment
-accounting/fiscality/taxes/application.rst accounting/taxation/taxes/fiscal_positions.rst                        # fiscality/*/application -> taxation/*/fiscal_positions
-accounting/fiscality/taxes/create.rst accounting/taxation/taxes/taxes.rst                                        # fiscality/*/create -> taxation/*/taxes
-accounting/fiscality/taxes/tax_included.rst accounting/taxation/taxes/taxes.rst                                  # fiscality/*/tax_included -> taxation/*/taxes
-accounting/bank/misc/batch.rst accounting/receivables/customer_payments/batch.rst                                 # bank/misc/* -> receivables/customer_payments/*
-accounting/fiscality/fiscal_year/close_fiscal_year.rst accounting/taxation/fiscal_year/close_fiscal_year.rst      # fiscality/* -> taxation/*
-accounting/fiscality/fiscal_year/fiscal_year.rst accounting/taxation/fiscal_year/fiscal_year.rst                  # fiscality/* -> taxation/*
-accounting/fiscality/taxes/B2B_B2C.rst accounting/taxation/taxes/B2B_B2C.rst                                      # fiscality/* -> taxation/*
-accounting/fiscality/taxes/cash_basis_taxes.rst accounting/taxation/taxes/cash_basis_taxes.rst                    # fiscality/* -> taxation/*
-accounting/fiscality/taxes/default_taxes.rst accounting/taxation/taxes/default_taxes.rst                          # fiscality/* -> taxation/*
-accounting/fiscality/taxes/fiscal_positions.rst accounting/taxation/taxes/fiscal_positions.rst                    # fiscality/* -> taxation/*
-accounting/fiscality/taxes/retention.rst accounting/taxation/taxes/retention.rst                                  # fiscality/* -> taxation/*
-accounting/fiscality/taxes/taxcloud.rst accounting/taxation/taxes/taxcloud.rst                                    # fiscality/* -> taxation/*
-accounting/fiscality/taxes/taxes.rst accounting/taxation/taxes/taxes.rst                                          # fiscality/* -> taxation/*
-accounting/fiscality/taxes/vat_validation.rst accounting/taxation/taxes/vat_validation.rst                        # fiscality/* -> taxation/*
-
-social_marketing/social_marketing.rst social_marketing/overview.rst    # social_marketing/* -> overview/* (#578)
-
-project/planning/assignments.rst project/planning/forecast.rst    # assignments/* -> forecast/* (#583)
-project/overview/main_concepts/introduction.rst project/overview/setup.rst        # main_concepts/* -> overview/* (#581)
-project/configuration/collaboration.rst project/tasks/collaborate.rst             # configuration/collaboration -> tasks/collaborate (#581)
-project/application/intro.rst project/record_and_invoice/time_record.rst          # application/intro -> record_and_invoice/time_record (#581)
-project/configuration/setup.rst project/overview/setup.rst                        # configuration/setup -> overview/setup (#581)
-project/configuration/visualization.rst project/tasks/get_started.rst             # configuration/visualization -> tasks/get_started (#581)
-project/configuration/time_record.rst project/record_and_invoice/time_record.rst  # configuration/time_record -> record_and_invoice/time_record (#581)
-
-livechat/livechat.rst livechat/overview.rst    # livechat/* -> overveiw/* (#601)
-
-point_of_sale/advanced/barcode.rst point_of_sale/shop/barcode.rst 												  					# advanced/* --> shop/* (#612)
-point_of_sale/advanced/multicashiers.rst point_of_sale/shop/multicashiers.rst 									  					# advanced/* --> shop/* (#612)
-point_of_sale/advanced/reprint.rst point_of_sale/shop/reprint.rst 												  					# advanced/* --> shop/* (#612)
-point_of_sale/advanced/cash_rounding.rst point_of_sale/shop/cash_rounding.rst 									  					# advanced/* --> shop/* (#612)
-point_of_sale/overview/start.rst point_of_sale/overview/getting_started.rst 														# start --> getting_started (#600)
-point_of_sale/shop/refund.rst point_of_sale/overview/getting_started.rst 															# shop/refund --> overview/getting_started (#600)
-point_of_sale/analyze/statistics.rst point_of_sale/overview/getting_started.rst 													# analyze/statistics --> overview/getting_started (#600)
-point_of_sale/advanced_pricing_features/manual_discount.rst point_of_sale/advanced_pricing_features/discounts.rst 					# manual_discount --> discounts (#611)
-point_of_sale/advanced_pricing_features/seasonal_discount.rst point_of_sale/advanced_pricing_features/discounts.rst 				# seasonal_discount --> discounts (#611)
-point_of_sale/restaurant/setup.rst point_of_sale/restaurant/restaurant.rst 															# setup --> restaurant (#610)
-point_of_sale/restaurant/table.rst point_of_sale/restaurant/restaurant.rst 															# table --> restaurant (#610)
-point_of_sale/restaurant/multi_orders.rst point_of_sale/restaurant/restaurant.rst 													# multi_orders --> restaurant (#610)
-point_of_sale/restaurant/transfer.rst point_of_sale/restaurant/restaurant.rst 														# transfer --> restaurant (#610)
-
-quality/control_points.rst  quality/control/control_points.rst 													  					# /* --> control/* (#469)
-quality/alert_mo.rst  quality/alert/alert_mo.rst  																  					# /* --> alert/* (#469)
-quality/alert_transfer.rst  quality/alert/alert_transfer.rst 													  					# /* --> alert/* (#469)
-quality/quality_mo.rst  quality/checks/quality_mo.rst 														      					# /* --> checks/* (#469)
-quality/quality_transfers.rst  quality/checks/quality_transfers.rst 											  					# /* --> checks/* (#469)
-
-iot/connect.rst  iot/config/connect.rst  																		  					# /* --> config/* (#446)
-iot/pos.rst  iot/config/pos.rst 																				  					# /* --> config/* (#446)
-iot/iot_notfound.rst  iot/config/iot_notfound.rst 																  					# /* --> config/* (#446)
-iot/flash_sdcard.rst  iot/config/flash_sdcard.rst 																  					# /* --> config/* (#446)
-iot/devices/payment_terminal.rst point_of_sale/payment/ingenico.rst 											  					# iot/devices/payment_terminal --> point_of_sale/payment/ingenico (#446)
-
-inventory/barcode/operations/delivery.rst inventory/barcode/operations/internal.rst 							  					# delivery --> internal (#436)
-inventory/barcode/operations/receipts.rst inventory/barcode/operations/internal.rst 							  				    # delivery --> internal (#436)
-inventory/barcode/operations/lots_serial_numbers.rst inventory/barcode/operations/internal.rst 									    # delivery --> internal (#436)
-inventory/barcode/operations/internal.rst inventory/barcode/operations/internal.rst 										   	    # delivery --> internal (#436)
-inventory/routes/costing/landed_costs.rst inventory/management/reporting/integrating_landed_costs.rst 							    # routes/costing/landed_costs --> management/reporting/integrating_landed_costs (#503)
-inventory/management/misc/schedulers.rst inventory/management/planning/schedulers.rst 									  		    # misc/* --> planning/* (#443)
-inventory/settings/products/variants.rst inventory/management/products/variants.rst 											    # settings/* --> management/* (#424)
-inventory/management/products/variants.rst sales/products_prices/products/variants.rst 										   	    # inventory/management/products/variants -->  sales/products_prices/products/variants (#448)
-inventory/settings/products.rst inventory/management/products.rst 																    # settings/* --> management/* (#424)
-inventory/settings/products/strategies.rst inventory/management/products/strategies.rst 										    # settings/* --> management/* (#424)
-inventory/settings/products/uom.rst inventory/management/products/uom.rst 														    # settings/* --> management/* (#424)
-inventory/settings/products/usage.rst inventory/management/products/usage.rst 									  					# settings/* --> management/* (#424)
-inventory/management/adjustment/min_stock_rule_vs_mto.rst inventory/management/replenishment_strategies/min_stock_rule_vs_mto.rst 	# adjustment/* --> replenishment_strategies/* (#424)
-inventory/management/adjustment/virtual_warehouses.rst inventory/management/replenishment_strategies/virtual_warehouses.rst 	 	# adjustment/* --> replenishment_strategies/* (#424)
-inventory/settings/warehouses.rst inventory/management/warehouses.rst 																# settings/* --> management/* (#424)
-inventory/settings/warehouses/difference_warehouse_location.rst inventory/management/warehouses/difference_warehouse_location.rst   # settings/* --> management/* (#424)
-inventory/settings/warehouses/location_creation.rst inventory/management/warehouses/location_creation.rst 							# settings/* --> management/* (#424)
-inventory/management/delivery/scheduled_dates.rst inventory/management/planning/scheduled_dates.rst 								# delivery/scheduled_dates --> planning/scheduled_dates (#660)
-inventory/management/planning/scheduled_date.rst inventory/management/planning/scheduled_dates.rst 									# scheduled_date --> scheduled_dates (#660)
-inventory/routes/concept/procurement_rule.rst inventory/routes/concepts/use-routes.rst 												# procurement_rule --> use-routes (#693)
-inventory/routes/concept/push_rule.rst inventory/routes/concepts/use-routes.rst 													# push_rule --> use-routes (#693)
-inventory/routes/concept/use_routes.rst inventory/routes/concepts/use-routes.rst 													# use_routes --> use-routes (#693)
-
-helpdesk/getting_started.rst helpdesk/overview/getting_started.rst                               # (#565)
-helpdesk/after_sales.rst helpdesk/advanced/after_sales.rst                                       # (#565)
-helpdesk/close_tickets.rst helpdesk/advanced/close_tickets.rst                                   # (#565)
-helpdesk/invoice_time.rst helpdesk/timesheet_and_invoice/invoice_time.rst                        # (#565)
-helpdesk/reinvoice_from_project.rst helpdesk/timesheet_and_invoice/reinvoice_from_project.rst    # (#565)
-
-planning/duplicate_a_planning.rst planning/overview/duplicate_a_planning.rst    # (#567)
-planning/send_planned_shifts.rst planning/overview/send_planned_shifts.rst      # (#567)
-
-ecommerce/shopper_experience/payment.rst general/payment_acquirers/payment_acquirers.rst                                            # ecommerce/shopper_experience/payment --> general/payment_acquirers/payment_acquirers
-ecommerce/shopper_experience/authorize.rst general/payment_acquirers/authorize.rst                                                  # ecommerce/shopper_experience/* --> general/payment_acquirers/*
-ecommerce/shopper_experience/paypal.rst general/payment_acquirers/paypal.rst                                                        # ecommerce/shopper_experience/* --> general/payment_acquirers/*
-ecommerce/shopper_experience/wire_transfer.rst general/payment_acquirers/wire_transfer.rst                                          # ecommerce/shopper_experience/* --> general/payment_acquirers/*
-
-discuss/monitoring.rst discuss/overview/get_started.rst                    # (#655)
-discuss/mentions.rst discuss/overview/get_started.rst                      # (#655)
-discuss/tracking.rst project/tasks/collaborate.rst                         # (#655)
-discuss/email_servers.rst discuss/advanced/email_servers.rst               # (#655)
-discuss/plan_activities.rst discuss/overview/plan_activities.rst           # (#655)
-discuss/team_communication.rst discuss/overview/team_communication.rst     # (#655)
-discuss/overview.rst discuss/overview/get_started.rst                      # (#655)
-
-crm/optimize/onsip.rst general/voip/onsip.rst                    # crm/optimize/* --> general/voip/*
-crm/optimize/setup.rst general/voip/asterisk.rst                 # crm/optimize/setup --> general/voip/asterisk
-
-general/odoo_basics/add_user.rst general/odoo_basics/users.rst      # add_user --> users
-
-# Redirections introduced in 14.0 :
-
-crm/optimize/mail_client_extension.rst crm/optimize/outlook_extension.rst                           # mail_client_extension -> outlook_extension  |  mail_client_extension is the first link provided as a tip in Odoo 14 but should be updated and point directly to outlook_extension
-crm/optimize/google_calendar_credentials.rst general/calendars/google/google_calendar_credentials.rst    # (#765)
-
-purchase/purchases/tender/blanket_orders.rst purchase/manage_deals/agreements.rst   # (#823)
-purchase/purchases/tender/call_for_tender.rst purchase/manage_deals/agreements.rst  # (#823)
-
-purchase/purchases/rfq/3_way_matching.rst purchase/manage_deals/control_bills.rst  # (#829)
-purchase/purchases/rfq/bills.rst purchase/manage_deals/control_bills.rst      # (#829)
-
-purchase/purchases/master/uom.rst purchase/products/uom.rst											# (#814)
-purchase/replenishment/flows/compute_date.rst inventory/management/planning/scheduled_dates.rst		# (#814)
-purchase/replenishment/flows/purchase_triggering.rst purchase/products/reordering.rst				# (#814)
-purchase/replenishment/flows/setup_stock_rule.rst purchase/products/reordering.rst					# (#814)
-purchase/replenishment/multicompany/setup.rst general/multi_companies/manage_multi_companies.rst	# (#814)
-=======
 sales/sale_amazon.rst applications/sales/sales/amazon_connector.rst                # sale_amazon -> amazon_connector (#524)
 sales/sale_amazon/apply.rst applications/sales/sales/amazon_connector/apply.rst    # sale_amazon/* -> amazon_connector/* (#524)
 sales/sale_amazon/setup.rst applications/sales/sales/amazon_connector/setup.rst    # sale_amazon/* -> amazon_connector/* (#524)
@@ -359,4 +187,18 @@
 crm/optimize/setup.rst applications/general/voip/asterisk.rst                 # crm/optimize/setup --> general/voip/asterisk
 
 general/odoo_basics/add_user.rst applications/general/odoo_basics/users.rst      # add_user --> users
->>>>>>> c820a96e
+
+# Redirections introduced in 14.0 :
+
+crm/optimize/mail_client_extension.rst applications/sales/crm/optimize/outlook_extension.rst  # mail_client_extension -> outlook_extension | mail_client_extension is the first link provided as a tip in Odoo 14 but should be updated and point directly to outlook_extension
+crm/optimize/google_calendar_credentials.rst applications/general/calendars/google/google_calendar_credentials.rst    # (#765)
+
+purchase/purchases/tender/blanket_orders.rst applications/inventory_and_mrp/purchase/manage_deals/agreements.rst   # (#823)
+purchase/purchases/tender/call_for_tender.rst applications/inventory_and_mrp/purchase/manage_deals/agreements.rst  # (#823)
+purchase/purchases/rfq/3_way_matching.rst applications/inventory_and_mrp/purchase/manage_deals/control_bills.rst  # (#829)
+purchase/purchases/rfq/bills.rst applications/inventory_and_mrp/purchase/manage_deals/control_bills.rst      # (#829)
+purchase/purchases/master/uom.rst applications/inventory_and_mrp/purchase/products/uom.rst											# (#814)
+purchase/replenishment/flows/compute_date.rst applications/inventory_and_mrp/inventory/management/planning/scheduled_dates.rst		# (#814)
+purchase/replenishment/flows/purchase_triggering.rst applications/inventory_and_mrp/purchase/products/reordering.rst				# (#814)
+purchase/replenishment/flows/setup_stock_rule.rst applications/inventory_and_mrp/purchase/products/reordering.rst					# (#814)
+purchase/replenishment/multicompany/setup.rst applications/general/multi_companies/manage_multi_companies.rst	# (#814)