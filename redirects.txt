# REDIRECT RULES #

# Each line in this file specifies a redirect rule that redirects users from one URL to another.
#
# Redirect rules must follow this pattern: old_file.rst new_file.rst  # optional comment
# Both parts are file paths and must thus include the full path of the file starting from the root
# of the documentation to the file name, including the .rst extension.
# If you consider it necessary, add a comment after the symbol '#' to explain why the redirection is
# needed.
#
# A redirect rule must be added to this file in the following cases:
#
#   1. An RST file is moved from one location to another.
#      Example: The documentation of the Sales app is moved from sale_app/ to sales/ .
#      Rules: sale_app/send_quotations.rst sales/send_quotations.rst
#             sale_app/send_quotations/quote_template.rst sales/send_quotations/quote_template.rst
#             sale_app/invoicing.rst sales/invoicing.rst  # ...and so on.
#
#   2. An RST file is renamed.
#      Example: The file create_quotations.rst in sales/ is renamed to quotations.rst.
#      Rule: sales/create_quotations.rst sales/quotations.rst # no longer limited to creating quotes
#
# Write your rules in the section below corresponding to your target version. All rules are active
# no matter the version. The section's only purpose is to help with the triage.
# Consider indicating the reference of the PR (#123) that made a rule necessary, if any.

# Redirections introduced in 11.0 :

contributing/documentation/guidelines.rst contributing/documentation/rst_guidelines.rst  # guidelines --> rst_guidelines

# Redirections introduced in 12.0 :

administration/odoo_sh/documentation.rst administration/odoo_sh.rst # moved during doc-apocalypse (#945)
<<<<<<< HEAD
support/user_doc.rst contributing/documentation/introduction_guide.rst  # removed in forward-port of #544 (b109c3af)

# Redirections introduced in 13.0 :

sales/sale_amazon.rst applications/sales/sales/amazon_connector.rst                # sale_amazon -> amazon_connector (#524)
sales/sale_amazon/apply.rst applications/sales/sales/amazon_connector/apply.rst    # sale_amazon/* -> amazon_connector/* (#524)
sales/sale_amazon/setup.rst applications/sales/sales/amazon_connector/setup.rst    # sale_amazon/* -> amazon_connector/* (#524)
sales/sale_amazon/manage.rst applications/sales/sales/amazon_connector/manage.rst  # sale_amazon/* -> amazon_connector/* (#524)
sales/amazon_connector/apply.rst applications/sales/sales/amazon_connector/update.rst # (#728)
sales/sale_ebay.rst applications/sales/sales/ebay_connector.rst                    # sale_ebay -> ebay_connector (#524)
sales/ebay/setup.rst applications/sales/sales/ebay_connector/setup.rst             # ebay/* moved to ebay_connector/* (#524)
sales/ebay/manage.rst applications/sales/sales/ebay_connector/manage.rst           # ebay/* moved to ebay_connector/* (#524)
sales/send_quotations/optional_items.rst applications/sales/sales/send_quotations/optional_products.rst  # (#533)

accounting/localizations/nederlands.rst applications/finance/accounting/localizations/netherlands.rst  # (#514)
accounting/receivables/customer_invoices/refund.rst applications/finance/accounting/receivables/customer_invoices/credit_notes.rst     # refund --> credit_notes (#475)
accounting/receivables/customer_payments/payment_sepa.rst applications/finance/accounting/receivables/customer_payments/batch_sdd.rst  # payment_sepa --> batch_sdd (#475)
accounting/bank/feeds/synchronize.rst applications/finance/accounting/bank/feeds/bank_synchronization.rst                              # synchronize --> bank_synchronization (#535)
accounting/others/adviser/assets.rst applications/finance/accounting/payables/supplier_bills/assets.rst                                # others/adviser/* --> payables/supplier_bills/* (#541)
accounting/others/configuration/account_type.rst applications/finance/accounting/getting_started/initial_configuration/chart_of_accounts.rst        # others/configuration/account_type --> getting_started/initial_configuration/chart_of_accounts (#554)
accounting/bank/feeds/manual.rst applications/finance/accounting/bank/feeds/bank_statements.rst                                        # manual --> bank_statements [merged] (#569)
accounting/bank/feeds/coda.rst applications/finance/accounting/bank/feeds/bank_statements.rst                                          # coda --> bank_statements [merged] (#569)
accounting/bank/feeds/ofx.rst applications/finance/accounting/bank/feeds/bank_statements.rst                                           # ofx --> bank_statements [merged] (#569)
accounting/bank/feeds/qif.rst applications/finance/accounting/bank/feeds/bank_statements.rst                                           # qif --> bank_statements [merged] (#569)
accounting/receivables/customer_invoices/installment_plans.rst applications/finance/accounting/receivables/customer_invoices/payment_terms.rst # installment_plans --> payment_terms [merged] (#573)
accounting/others/adviser/fiscalyear.rst applications/finance/accounting/taxation/fiscal_year/close_fiscal_year.rst                   # others/adviser/fiscalyear --> taxation/fiscal_year/close_fiscal_year (#575)
accounting/others/configuration/fiscal_year.rst applications/finance/accounting/taxation/fiscal_year/fiscal_year.rst                  # others/configuration/* --> taxation/fiscal_year/* (#575)
accounting/others/taxes.rst applications/finance/accounting/taxation/taxes.rst                                                        # others/* --> taxation/* (#575)
accounting/others/taxes/B2B_B2C.rst applications/finance/accounting/taxation/taxes/B2B_B2C.rst                                        # others/* --> taxation/* (#575)
accounting/others/taxes/application.rst applications/finance/accounting/taxation/taxes/application.rst                                # others/* --> taxation/* (#575)
accounting/others/taxes/cash_basis_taxes.rst applications/finance/accounting/taxation/taxes/cash_basis_taxes.rst                      # others/* --> taxation/* (#575)
accounting/others/taxes/create.rst applications/finance/accounting/taxation/taxes/create.rst                                          # others/* --> taxation/* (#575)
accounting/others/taxes/default_taxes.rst applications/finance/accounting/taxation/taxes/default_taxes.rst                            # others/* --> taxation/* (#575)
accounting/others/taxes/retention.rst applications/finance/accounting/taxation/taxes/retention.rst                                    # others/* --> taxation/* (#575)
accounting/others/taxes/tax_included.rst applications/finance/accounting/taxation/taxes/tax_included.rst                              # others/* --> taxation/* (#575)
accounting/others/taxes/taxcloud.rst applications/finance/accounting/taxation/taxes/taxcloud.rst                                      # others/* --> taxation/* (#575)
accounting/payables/misc/employee_expense.rst finance/expenses.rst                                                 # applications/finance/accounting/payables/misc/employee_expense --> expenses [merged]
accounting/others/reporting/customize.rst applications/finance/accounting/reporting/overview/customize.rst                             # others/reporting/* --> reporting/overview/*
accounting/others/reporting/main_reports.rst applications/finance/accounting/reporting/overview/main_reports.rst                       # others/reporting/* --> reporting/overview/*
accounting/fiscality/taxes/tax_returns.rst applications/finance/accounting/reporting/declarations/tax_returns.rst                      # fiscality/taxes/* --> reporting/declarations/*
accounting/bank/setup/create_bank_account.rst applications/finance/accounting/bank/setup/bank_accounts.rst                             # create_bank_account -> bank_accounts
accounting/localizations.rst applications/finance/accounting/fiscal_localizations/localizations.rst                                    # localizations --> fiscal_localizations/localizations
accounting/localizations/argentina.rst applications/finance/accounting/fiscal_localizations/localizations/argentina.rst                # localizations/* --> fiscal_localizations/localizations/*
accounting/localizations/colombia.rst applications/finance/accounting/fiscal_localizations/localizations/colombia.rst                  # localizations/* --> fiscal_localizations/localizations/*
accounting/localizations/colombia_ES.rst applications/finance/accounting/fiscal_localizations/localizations/colombia_ES.rst            # localizations/* --> fiscal_localizations/localizations/*
accounting/localizations/france.rst applications/finance/accounting/fiscal_localizations/localizations/france.rst                      # localizations/* --> fiscal_localizations/localizations/*
accounting/localizations/germany.rst applications/finance/accounting/fiscal_localizations/localizations/germany.rst                    # localizations/* --> fiscal_localizations/localizations/*
accounting/localizations/italy_IT.rst applications/finance/accounting/fiscal_localizations/localizations/italy_IT.rst                  # localizations/* --> fiscal_localizations/localizations/*
accounting/localizations/mexico.rst applications/finance/accounting/fiscal_localizations/localizations/mexico.rst                      # localizations/* --> fiscal_localizations/localizations/*
accounting/localizations/netherlands.rst applications/finance/accounting/fiscal_localizations/localizations/netherlands.rst            # localizations/* --> fiscal_localizations/localizations/*
accounting/localizations/spain.rst applications/finance/accounting/fiscal_localizations/localizations/spain.rst                        # localizations/* --> fiscal_localizations/localizations/*
accounting/localizations/switzerland.rst applications/finance/accounting/fiscal_localizations/localizations/switzerland.rst            # localizations/* --> fiscal_localizations/localizations/*
accounting/payables/supplier_bills/bills_or_receipts.rst applications/finance/accounting/payables/supplier_bills/purchase_receipts.rst # bills_or_receipts.rst -> purchase_receipts.rst
accounting/bank/reconciliation/configure.rst applications/finance/accounting/bank/reconciliation/reconciliation_models.rst             # configure -> reconciliation_models (#613)
accounting/receivables/customer_payments/credit_cards.rst applications/finance/accounting/receivables/customer_payments/online_payment.rst # credit_cards -> online_payment
accounting/fiscality/taxes/application.rst applications/finance/accounting/taxation/taxes/fiscal_positions.rst                        # fiscality/*/application -> taxation/*/fiscal_positions
accounting/fiscality/taxes/create.rst applications/finance/accounting/taxation/taxes/taxes.rst                                        # fiscality/*/create -> taxation/*/taxes
accounting/fiscality/taxes/tax_included.rst applications/finance/accounting/taxation/taxes/taxes.rst                                  # fiscality/*/tax_included -> taxation/*/taxes
accounting/bank/misc/batch.rst applications/finance/accounting/receivables/customer_payments/batch.rst                                 # bank/misc/* -> receivables/customer_payments/*
accounting/fiscality/fiscal_year/close_fiscal_year.rst applications/finance/accounting/taxation/fiscal_year/close_fiscal_year.rst      # fiscality/* -> taxation/*
accounting/fiscality/fiscal_year/fiscal_year.rst applications/finance/accounting/taxation/fiscal_year/fiscal_year.rst                  # fiscality/* -> taxation/*
accounting/fiscality/taxes/B2B_B2C.rst applications/finance/accounting/taxation/taxes/B2B_B2C.rst                                      # fiscality/* -> taxation/*
accounting/fiscality/taxes/cash_basis_taxes.rst applications/finance/accounting/taxation/taxes/cash_basis_taxes.rst                    # fiscality/* -> taxation/*
accounting/fiscality/taxes/default_taxes.rst applications/finance/accounting/taxation/taxes/default_taxes.rst                          # fiscality/* -> taxation/*
accounting/fiscality/taxes/fiscal_positions.rst applications/finance/accounting/taxation/taxes/fiscal_positions.rst                    # fiscality/* -> taxation/*
accounting/fiscality/taxes/retention.rst applications/finance/accounting/taxation/taxes/retention.rst                                  # fiscality/* -> taxation/*
accounting/fiscality/taxes/taxcloud.rst applications/finance/accounting/taxation/taxes/taxcloud.rst                                    # fiscality/* -> taxation/*
accounting/fiscality/taxes/taxes.rst applications/finance/accounting/taxation/taxes/taxes.rst                                          # fiscality/* -> taxation/*
accounting/fiscality/taxes/vat_validation.rst applications/finance/accounting/taxation/taxes/vat_validation.rst                        # fiscality/* -> taxation/*
applications/finance/accounting/overview/main_concepts/in_odoo.rst applications/finance/accounting.rst                                                                      # finance/accounting/overview/main_concepts/in_odoo -> finance/accounting.rst
applications/finance/accounting/overview/main_concepts/memento.rst applications/finance/accounting/getting_started/memento.rst                                              # overview/main_concepts/* -> getting_started/*
applications/finance/accounting/overview/getting_started/chart_of_accounts.rst applications/finance/accounting/getting_started/initial_configuration/chart_of_accounts.rst  # overview/getting_started/* -> getting_started/initial_configuration/*
applications/finance/accounting/overview/getting_started/setup.rst applications/finance/accounting/getting_started/initial_configuration/setup.rst                          # overview/getting_started/* -> getting_started/initial_configuration/*
applications/finance/accounting/overview/process_overview/customer_invoice.rst applications/finance/accounting/getting_started/process_overview/customer_invoice.rst        # overview/* -> getting_started/*
applications/finance/accounting/overview/process_overview/supplier_bill.rst applications/finance/accounting/getting_started/process_overview/supplier_bill.rst              # overview/* -> getting_started/*

applications/finance/expense/expense.rst applications/finance/expenses.rst          #expense/expense -> expenses

social_marketing/social_marketing.rst applications/marketing/social_marketing/overview.rst    # social_marketing/* -> overview/* (#578)

project/planning/assignments.rst applications/services/project/planning/forecast.rst    # assignments/* -> forecast/* (#583)
project/overview/main_concepts/introduction.rst applications/services/project/overview/setup.rst        # main_concepts/* -> overview/* (#581)
project/configuration/collaboration.rst applications/services/project/tasks/collaborate.rst             # configuration/collaboration -> tasks/collaborate (#581)
project/application/intro.rst applications/services/project/record_and_invoice/time_record.rst          # application/intro -> record_and_invoice/time_record (#581)
project/configuration/setup.rst applications/services/project/overview/setup.rst                        # configuration/setup -> overview/setup (#581)
project/configuration/visualization.rst applications/services/project/tasks/get_started.rst             # configuration/visualization -> tasks/get_started (#581)
project/configuration/time_record.rst applications/services/project/record_and_invoice/time_record.rst  # configuration/time_record -> record_and_invoice/time_record (#581)

livechat/livechat.rst applications/websites/livechat/overview.rst    # livechat/* -> overveiw/* (#601)

point_of_sale/advanced/barcode.rst applications/sales/point_of_sale/shop/barcode.rst 												  					# advanced/* --> shop/* (#612)
point_of_sale/advanced/multicashiers.rst applications/sales/point_of_sale/shop/multicashiers.rst 									  					# advanced/* --> shop/* (#612)
point_of_sale/advanced/reprint.rst applications/sales/point_of_sale/shop/reprint.rst 												  					# advanced/* --> shop/* (#612)
point_of_sale/advanced/cash_rounding.rst applications/sales/point_of_sale/shop/cash_rounding.rst 									  					# advanced/* --> shop/* (#612)
point_of_sale/overview/start.rst applications/sales/point_of_sale/overview/getting_started.rst 														# start --> getting_started (#600)
point_of_sale/shop/refund.rst applications/sales/point_of_sale/overview/getting_started.rst 															# shop/refund --> overview/getting_started (#600)
point_of_sale/analyze/statistics.rst applications/sales/point_of_sale/overview/getting_started.rst 													# analyze/statistics --> overview/getting_started (#600)
point_of_sale/advanced_pricing_features/manual_discount.rst applications/sales/point_of_sale/advanced_pricing_features/discounts.rst 					# manual_discount --> discounts (#611)
point_of_sale/advanced_pricing_features/seasonal_discount.rst applications/sales/point_of_sale/advanced_pricing_features/discounts.rst 				# seasonal_discount --> discounts (#611)
point_of_sale/restaurant/setup.rst applications/sales/point_of_sale/restaurant/restaurant.rst 															# setup --> restaurant (#610)
point_of_sale/restaurant/table.rst applications/sales/point_of_sale/restaurant/restaurant.rst 															# table --> restaurant (#610)
point_of_sale/restaurant/multi_orders.rst applications/sales/point_of_sale/restaurant/restaurant.rst 													# multi_orders --> restaurant (#610)
point_of_sale/restaurant/transfer.rst applications/sales/point_of_sale/restaurant/restaurant.rst 														# transfer --> restaurant (#610)

quality/control_points.rst applications/inventory_and_mrp/quality/control/control_points.rst 													  					# /* --> control/* (#469)
quality/alert_mo.rst applications/inventory_and_mrp/quality/alert/alert_mo.rst  																  					# /* --> alert/* (#469)
quality/alert_transfer.rst applications/inventory_and_mrp/quality/alert/alert_transfer.rst 													  					# /* --> alert/* (#469)
quality/quality_mo.rst applications/inventory_and_mrp/quality/checks/quality_mo.rst 														      					# /* --> checks/* (#469)
quality/quality_transfers.rst applications/inventory_and_mrp/quality/checks/quality_transfers.rst 											  					# /* --> checks/* (#469)

iot/connect.rst applications/productivity/iot/config/connect.rst  																		  					# /* --> config/* (#446)
iot/pos.rst applications/productivity/iot/config/pos.rst 																				  					# /* --> config/* (#446)
iot/iot_notfound.rst applications/productivity/iot/config/iot_notfound.rst 																  					# /* --> config/* (#446)
iot/flash_sdcard.rst applications/productivity/iot/config/flash_sdcard.rst 																  					# /* --> config/* (#446)
iot/devices/payment_terminal.rst applications/sales/point_of_sale/payment/ingenico.rst 											  					# iot/devices/payment_terminal --> applications/sales/point_of_sale/payment/ingenico (#446)

inventory/barcode/operations/delivery.rst applications/inventory_and_mrp/inventory/barcode/operations/internal.rst 							  					# delivery --> internal (#436)
inventory/barcode/operations/receipts.rst applications/inventory_and_mrp/inventory/barcode/operations/internal.rst 							  				    # delivery --> internal (#436)
inventory/barcode/operations/lots_serial_numbers.rst applications/inventory_and_mrp/inventory/barcode/operations/internal.rst 									    # delivery --> internal (#436)
inventory/barcode/operations/internal.rst applications/inventory_and_mrp/inventory/barcode/operations/internal.rst 										   	    # delivery --> internal (#436)
inventory/routes/costing/landed_costs.rst applications/inventory_and_mrp/inventory/management/reporting/integrating_landed_costs.rst 							    # routes/costing/landed_costs --> management/reporting/integrating_landed_costs (#503)
inventory/management/misc/schedulers.rst applications/inventory_and_mrp/inventory/management/planning/schedulers.rst 									  		    # misc/* --> planning/* (#443)
inventory/settings/products/variants.rst applications/inventory_and_mrp/inventory/management/products/variants.rst 											    # settings/* --> management/* (#424)
inventory/management/products/variants.rst sales/products_prices/products/variants.rst 										   	    # applications/inventory_and_mrp/inventory/management/products/variants -->  sales/products_prices/products/variants (#448)
inventory/settings/products.rst applications/inventory_and_mrp/inventory/management/products.rst 																    # settings/* --> management/* (#424)
inventory/settings/products/strategies.rst applications/inventory_and_mrp/inventory/management/products/strategies.rst 										    # settings/* --> management/* (#424)
inventory/settings/products/uom.rst applications/inventory_and_mrp/inventory/management/products/uom.rst 														    # settings/* --> management/* (#424)
inventory/settings/products/usage.rst applications/inventory_and_mrp/inventory/management/products/usage.rst 									  					# settings/* --> management/* (#424)
inventory/management/adjustment/min_stock_rule_vs_mto.rst applications/inventory_and_mrp/inventory/management/replenishment_strategies/min_stock_rule_vs_mto.rst 	# adjustment/* --> replenishment_strategies/* (#424)
inventory/management/adjustment/virtual_warehouses.rst applications/inventory_and_mrp/inventory/management/replenishment_strategies/virtual_warehouses.rst 	 	# adjustment/* --> replenishment_strategies/* (#424)
inventory/settings/warehouses.rst applications/inventory_and_mrp/inventory/management/warehouses.rst 																# settings/* --> management/* (#424)
inventory/settings/warehouses/difference_warehouse_location.rst applications/inventory_and_mrp/inventory/management/warehouses/difference_warehouse_location.rst   # settings/* --> management/* (#424)
inventory/settings/warehouses/location_creation.rst applications/inventory_and_mrp/inventory/management/warehouses/location_creation.rst 							# settings/* --> management/* (#424)
inventory/management/delivery/scheduled_dates.rst applications/inventory_and_mrp/inventory/management/planning/scheduled_dates.rst 								# delivery/scheduled_dates --> planning/scheduled_dates (#660)
inventory/management/planning/scheduled_date.rst applications/inventory_and_mrp/inventory/management/planning/scheduled_dates.rst 									# scheduled_date --> scheduled_dates (#660)
inventory/routes/concept/procurement_rule.rst applications/inventory_and_mrp/inventory/routes/concepts/use-routes.rst 												# procurement_rule --> use-routes (#693)
inventory/routes/concept/push_rule.rst applications/inventory_and_mrp/inventory/routes/concepts/use-routes.rst 													# push_rule --> use-routes (#693)
inventory/routes/concept/use_routes.rst applications/inventory_and_mrp/inventory/routes/concepts/use-routes.rst 													# use_routes --> use-routes (#693)

helpdesk/getting_started.rst applications/services/helpdesk/overview/getting_started.rst                               # (#565)
helpdesk/after_sales.rst applications/services/helpdesk/advanced/after_sales.rst                                       # (#565)
helpdesk/close_tickets.rst applications/services/helpdesk/advanced/close_tickets.rst                                   # (#565)
helpdesk/invoice_time.rst applications/services/helpdesk/timesheet_and_invoice/invoice_time.rst                        # (#565)
helpdesk/reinvoice_from_project.rst applications/services/helpdesk/timesheet_and_invoice/reinvoice_from_project.rst    # (#565)

planning/duplicate_a_planning.rst applications/services/planning/overview/duplicate_a_planning.rst    # (#567)
planning/send_planned_shifts.rst applications/services/planning/overview/send_planned_shifts.rst      # (#567)

ecommerce/shopper_experience/payment.rst applications/general/payment_acquirers/payment_acquirers.rst                                            # ecommerce/shopper_experience/payment --> general/payment_acquirers/payment_acquirers
ecommerce/shopper_experience/authorize.rst applications/general/payment_acquirers/authorize.rst                                                  # ecommerce/shopper_experience/* --> general/payment_acquirers/*
ecommerce/shopper_experience/paypal.rst applications/general/payment_acquirers/paypal.rst                                                        # ecommerce/shopper_experience/* --> general/payment_acquirers/*
ecommerce/shopper_experience/wire_transfer.rst applications/general/payment_acquirers/wire_transfer.rst                                          # ecommerce/shopper_experience/* --> general/payment_acquirers/*

discuss/monitoring.rst applications/productivity/discuss/overview/get_started.rst                    # (#655)
discuss/mentions.rst applications/productivity/discuss/overview/get_started.rst                      # (#655)
discuss/tracking.rst applications/services/project/tasks/collaborate.rst                         # (#655)
discuss/email_servers.rst applications/productivity/discuss/advanced/email_servers.rst               # (#655)
discuss/plan_activities.rst applications/productivity/discuss/overview/plan_activities.rst           # (#655)
discuss/team_communication.rst applications/productivity/discuss/overview/team_communication.rst     # (#655)
discuss/overview.rst applications/productivity/discuss/overview/get_started.rst                      # (#655)

crm/optimize/onsip.rst applications/general/voip/onsip.rst                    # crm/optimize/* --> general/voip/*
crm/optimize/setup.rst applications/general/voip/asterisk.rst                 # crm/optimize/setup --> general/voip/asterisk

general/odoo_basics/add_user.rst applications/general/odoo_basics/users.rst                               # add_user -> users
applications/general/in_app_purchase/in_app_purchase.rst applications/general/in_app_purchase.rst         # in_app_purchase/in_app_purchase -> in_app_purchase
applications/general/tags/take_tags.rst applications/general/tags.rst                                     # tags/take_tags -> tags
applications/general/multi_companies/manage_multi_companies.rst applications/general/multi_companies.rst  # multi_companies/manage_multi_companies -> multi_companies
applications/general/payment_acquirers/payment_acquirers.rst applications/general/payment_acquirers.rst   # payment_acquirers/payment_acquirers -> payment_acquirers
applications/general/unsplash/unsplash_access_key.rst applications/general/unsplash.rst                   # unsplash/unsplash_access_key -> unsplash
applications/general/unsplash/unsplash_application_id.rst applications/general/unsplash.rst               # unsplash/unsplash_application_id -> unsplash
applications/general/base_import/import_faq.rst applications/general/export_import_data.rst               # base_import/import_faq -> odoo_basics/import_data
applications/general/base_import/adapt_template.rst applications/general/export_import_data.rst           # base_import/adapt_template -> odoo_basics/import_data
content/applications/general/odoo_basics/export-data.rst applications/general/export_import_data.rst      # odoo_basics/export-data -> export_import_data
applications/settings/users_and_features.rst applications/general.rst                                     # settings/users_and_features -> general
applications/general/mobile.rst applications/general.rst                                                  # general/mobile -> general
applications/general/developer_mode/activate.rst applications/general.rst                                 # developer_mode/activate -> general
applications/general/odoo_basics/users.rst applications/general/users.rst                                 # odoo_basics/users -> users
applications/general/odoo_basics/choose_language.rst  applications/general/users/language.rst             # odoo_basics/choose_language -> users/language

applications/finance/sign/overview/signature_validity.rst applications/finance/sign.rst        #sign/overview/signature_validity -> sign/*
=======

support/user_doc.rst contributing/documentation/introduction_guide.rst  # removed in forward-port of #544 (b109c3af)

contributing/documentation/introduction_guide.rst contributing/documentation.rst  # flatten hierarchy: introduction_guide --> ../
>>>>>>> b1b48759
<|MERGE_RESOLUTION|>--- conflicted
+++ resolved
@@ -31,8 +31,10 @@
 # Redirections introduced in 12.0 :
 
 administration/odoo_sh/documentation.rst administration/odoo_sh.rst # moved during doc-apocalypse (#945)
-<<<<<<< HEAD
+
 support/user_doc.rst contributing/documentation/introduction_guide.rst  # removed in forward-port of #544 (b109c3af)
+
+contributing/documentation/introduction_guide.rst contributing/documentation.rst  # flatten hierarchy: introduction_guide --> ../
 
 # Redirections introduced in 13.0 :
 
@@ -212,10 +214,4 @@
 applications/general/odoo_basics/users.rst applications/general/users.rst                                 # odoo_basics/users -> users
 applications/general/odoo_basics/choose_language.rst  applications/general/users/language.rst             # odoo_basics/choose_language -> users/language
 
-applications/finance/sign/overview/signature_validity.rst applications/finance/sign.rst        #sign/overview/signature_validity -> sign/*
-=======
-
-support/user_doc.rst contributing/documentation/introduction_guide.rst  # removed in forward-port of #544 (b109c3af)
-
-contributing/documentation/introduction_guide.rst contributing/documentation.rst  # flatten hierarchy: introduction_guide --> ../
->>>>>>> b1b48759
+applications/finance/sign/overview/signature_validity.rst applications/finance/sign.rst        #sign/overview/signature_validity -> sign/*